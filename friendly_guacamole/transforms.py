import tempfile
from contextlib import contextmanager
import numpy as np
from scipy.spatial.distance import cdist
from sklearn.base import TransformerMixin
from scipy.spatial.distance import cdist
from biom.util import biom_open
from skbio.stats.composition import clr
from skbio.stats import subsample_counts
from skbio.stats.ordination import pcoa
from friendly_guacamole.utils import as_dense
import pandas as pd
from unifrac import ssu, faith_pd


class AsDense(TransformerMixin):
    """
    converts a biom.Table into a pd.DataFrame
    """

    def fit(self, X, y=None):
        """

        Parameters
        ----------
        X : biom.Table
            feature table
        y : None
            ignored

        Returns
        -------
        self : object
            Fitted transformer
        """
        return self

    def transform(self, X, y=None):
        """

        Parameters
        ----------
        X : biom.Table
            feature table
        y : None
            ignored

        Returns
        -------
        X_new : pd.DataFrame
            Transformed data

        """
        return as_dense(X)


class _unifracMixin:

    def fit(self, X, y=None):
        """

        X : biom.Table
            feature table
        y : None
            ignored

        Returns
        -------
        self : object
            fitted transformer

        """
        self.table = X
        return self

    @contextmanager
    def hdf5_table(self, X):
        with tempfile.NamedTemporaryFile() as f:
            with biom_open(f.name, 'w') as b:
                X.to_hdf5(b, "merged")
                yield f


class UniFrac(TransformerMixin, _unifracMixin):
    """
    computes the UniFrac distance on a biom.Table

    Parameters
    ----------
    tree_path : string
        Path to a phylogeny containing all IDs in the candidate tables
    unifrac_method : string
        UniFrac method to use. See `unifrac` package.

    """

    def __init__(self, tree_path, unifrac_method='unweighted'):
        self.tree_path = tree_path
        self.unifrac_method = unifrac_method
        self.table = None

    def transform(self, X):
        """

        X : biom.Table
            feature table
        y : None
            ignored

        Returns
        -------
        X_new : pd.DataFrame
            Transformed data

        """
        sub_dm = self._get_distances(X)
        return sub_dm

    def _get_distances(self, X):
        dm = self._get_distance_matrix(X)
        sub_dm = self._extract_sub_matrix(X, dm)
        return sub_dm

    def _extract_sub_matrix(self, X, dm):
        # get indices of test ID's
        X_idx = [dm.index(name) for name in X.ids('sample')]
        # get indices of table ID's
        ref_idx = [dm.index(name) for name in self.table.ids('sample')]
        # extract sub-distance matrix
        idxs = np.ix_(X_idx, ref_idx)
        sub_dm = dm.data[idxs]
        return sub_dm

    def _get_distance_matrix(self, X):
        """
        computes UniFrac distances with the fitted samples

        Parameters
        ----------
        X : biom.Table
            new samples

        Returns
        -------
        dm : DistanceMatrix
            distances from old samples to new samples

        """
        # TODO one problem with this approach is that
        #  if any samples in X overlap self.table, the counts will
        #  be doubled
        merged_table = self.table.merge(X)
        with self.hdf5_table(merged_table) as f:
            dm = ssu(f.name, self.tree_path,
                     unifrac_method=self.unifrac_method,
                     variance_adjust=False,
                     alpha=1.0,
                     bypass_tips=False,
                     threads=1,
                     )
        return dm


class FaithPD(TransformerMixin, _unifracMixin):

    def __init__(self, tree_path):
        self.tree_path = tree_path

    def fit(self, X, y=None):
        return self

    def transform(self, X):
        with self.hdf5_table(X) as f:
            fpd = faith_pd(f.name, self.tree_path)
        return fpd.to_frame()


class RarefactionBIOM(TransformerMixin):
    """
    rarefies a biom.Table

    Parameters
    ----------
    depth : int
        rarefaction depth
    replace : bool, optional
        indicates whether sampling should
         with replacement. default=False.

    """

    def __init__(self, depth, replace=False):
        self.depth = depth
        self.replace = replace
        self.index = None
        self.features = None

    def fit(self, X, y=None):
        """

        X : biom.Table
            feature table
        y : None
            ignored

        Returns
        -------
        self : object
            fitted transformer

        """
        self.index = X.subsample(n=self.depth,
                                 with_replacement=self.replace)
        self.features = self.index.ids('observation')
        return self

    def transform(self, X):
        """ rarefies a biom.Table

        Parameters
        ----------
        X : biom.Table
            feature table

        Returns
        -------
        X_new : biom.Table
            rarefied table

        """
        # TODO There is an unaccounted for  edge case here,
        #  when samples have fewer counts than the depth
        X = X.filter(ids_to_keep=self.features, axis='observation',
                     inplace=False)
        index_ids = set(self.index.ids('sample'))
        known_ids = [id_ for id_ in X.ids('sample') if id_ in index_ids]
        unknown_ids = [id_ for id_ in X.ids('sample') if id_ not in index_ids]
        known_counts = self.index.filter(ids_to_keep=known_ids, axis='sample',
                                         inplace=False
                                         )
        unknown_counts = X.filter(ids_to_keep=unknown_ids, axis='sample',
                                  inplace=False
                                  )
        unknown_counts = unknown_counts.subsample(
            n=self.depth,
            with_replacement=self.replace
        )
        # TODO arghhh this really needs unit tests
        self.index.merge(unknown_counts)
        all_counts = known_counts.merge(unknown_counts)
        all_counts.sort_order(X.ids('sample'), axis='sample')
        return all_counts


class Rarefaction(TransformerMixin):
    """
    Rarefies an array-like

    Parameters
    ----------
    depth : int
        rarefaction depth
    replace : bool, optional
        indicates whether sampling should
         with replacement. default=False.

    """

    def __init__(self, depth, replace=False):
        self.depth = depth
        self.replace = replace
        self.idx = None

    def fit(self, X, y=None):
        """

        X : array-like
            feature table
        y : None
            ignored

        Returns
        -------
        self : object
            fitted transformer

        """
        X, self.idx = self._find_nonzero_idx(X)
        return self

    def transform(self, X, y=None):
        """ rarefies a feature table
        Caution: this will return different results for the same sample

        Parameters
        ----------
        X : array-like
            feature table

        Returns
        -------
        X_new : array-like
            rarefied table

        """
        if isinstance(X, pd.DataFrame):
            idx = np.array([True] * len(X.columns))
            idx[self.idx[:, 1]] = False
            X = X.loc[:, idx]
        else:
            X = np.delete(X, self.idx, axis=1)
        X = self._subsample(X)

        return X

    def _find_nonzero_idx(self, X):
        X = self._subsample(X)
        # remove columns with zero counts
        row_sums = X.sum(axis=0, keepdims=True)
        idx = np.argwhere(row_sums == 0)
        return X, idx

    def _subsample(self, X):
        X = X.astype(int)
        X_out = list()
        iter_var = X.values if isinstance(X, pd.DataFrame) else X
        for row in iter_var:
            new_X = subsample_counts(row, n=self.depth, replace=self.replace)
            X_out.append(new_X)
        X = np.vstack(X_out)
        return X


class CLR(TransformerMixin):
    """
    performs the center log ratio transform with pseudo-count

    Parameters
    ----------
    pseudocount : int, optional
        Count to add to every entry of the table

    """

    def __init__(self, pseudocount=1):
        self.pseudocount = pseudocount

    def fit(self, X, y=None):
        """

        X : array-like
            feature table
        y : None
            ignored

        Returns
        -------
        self : object
            fitted transformer

        """
        return self

    def transform(self, X, y=None):
        """

        Parameters
        ----------
        X : pd.DataFrame
            feature table
        y : None
            ignored

        Returns
        -------
        X_new : pd.DataFrame
            Transformed data

        """
        transfored_data = clr(X + self.pseudocount)
        if X.shape[0] == 1:
            transfored_data = transfored_data.reshape(1, -1)

        return transfored_data


class PCoA(TransformerMixin):
    def __init__(self, metric='precomputed'):
        """Performas a PCoA on the data

        Parameters
        ----------
        metric : str, default='precomputed'
            metric to compute PCoA on. If 'precomputed', a distance matrix is
            expected

        """
        self.metric = metric
        self.embedding_ = None
<<<<<<< HEAD
        self.ordination_results_ = None
=======
        self.ordination_ = None
>>>>>>> 4f8a76c6

    def fit(self, X, y=None):
        """

        Parameters
        ----------
        X : array-like
            Feature table or distance matrix
        y : None
            ignored

        Returns
        -------
        self
            fitted pcoa

        """
<<<<<<< HEAD
        # TODO validation on X
        if self.metric != 'precomputed':
            X = cdist(X, X, metric=self.metric)

        self.ordination_results_ = pcoa(X)
        self.embedding_ = self.ordination_results_.samples
=======
        X_to_ordinate = X
        if self.metric != 'precomputed':
            X_to_ordinate = cdist(X_to_ordinate, X_to_ordinate,
                                  metric=self.metric,
                                  )

        self.ordination_ = pcoa(X_to_ordinate)
        self.embedding_ = self.ordination_.samples
>>>>>>> 4f8a76c6

        return self

    def fit_transform(self, X, y=None):
        """

        Parameters
        ----------
        X : array-like
            Feature table or distance matrix

        Returns
        -------
        array-like
            embeddings of the samples
        """
        self.fit(X, y)
        return self.embedding_


class FilterSamples(TransformerMixin):

    def __init__(self, min_count=0):
        """
        Filters samples

        Parameters
        ----------
        min_count : int
            Minimum number of feature counts neede dto retain sample

        """
        self.min_count = min_count

    def fit(self, X, y=None):
        """

        Parameters
        ----------
        X : biom.Table

        Returns
        -------
        self
            fitted transformer

        """
        return self

    def transform(self, X, y=None):
        """
        Parameters
        ----------
        X : biom.Table

        Returns
        -------
        biom.Table
            The filtered table.

        """
        sample_counts = X.sum(axis='sample')
        insufficient_counts = (sample_counts < self.min_count)
        ids_to_remove = set(X.ids('sample')[insufficient_counts])
        return X.filter(ids_to_remove, invert=True, inplace=False)<|MERGE_RESOLUTION|>--- conflicted
+++ resolved
@@ -397,11 +397,7 @@
         """
         self.metric = metric
         self.embedding_ = None
-<<<<<<< HEAD
-        self.ordination_results_ = None
-=======
         self.ordination_ = None
->>>>>>> 4f8a76c6
 
     def fit(self, X, y=None):
         """
@@ -419,14 +415,6 @@
             fitted pcoa
 
         """
-<<<<<<< HEAD
-        # TODO validation on X
-        if self.metric != 'precomputed':
-            X = cdist(X, X, metric=self.metric)
-
-        self.ordination_results_ = pcoa(X)
-        self.embedding_ = self.ordination_results_.samples
-=======
         X_to_ordinate = X
         if self.metric != 'precomputed':
             X_to_ordinate = cdist(X_to_ordinate, X_to_ordinate,
@@ -435,7 +423,6 @@
 
         self.ordination_ = pcoa(X_to_ordinate)
         self.embedding_ = self.ordination_.samples
->>>>>>> 4f8a76c6
 
         return self
 
